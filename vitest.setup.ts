--- conflicted
+++ resolved
@@ -29,8 +29,6 @@
   disconnect() {}
 }
 
-<<<<<<< HEAD
-=======
 // Mock IntersectionObserver for tests
 global.IntersectionObserver = class IntersectionObserver {
   constructor(cb: IntersectionObserverCallback, options?: IntersectionObserverInit) {
@@ -82,7 +80,6 @@
 // Set up initially
 setupDocumentFonts()
 
->>>>>>> 25ee9fd8
 afterEach(() => {
   cleanup()
   // Ensure fonts mock persists after cleanup
